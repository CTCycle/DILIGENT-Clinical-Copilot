--- conflicted
+++ resolved
@@ -43,7 +43,6 @@
 
 1. Create a free LangSmith account at [https://smith.langchain.com](https://smith.langchain.com)
    and generate an API key from **Settings → API Keys**.
-<<<<<<< HEAD
 2. Copy `Pharmagent/resources/templates/.env` to your active `.env` file (for
    example `Pharmagent/setup/.env`) if you have not already done so, then add or
    update the following keys:
@@ -55,8 +54,6 @@
    # Optional: point to a self-hosted deployment
    LANGSMITH_ENDPOINT="https://api.smith.langchain.com"
    ```
-
-=======
 2. Export the following environment variables before starting Pharmagent (the
    exact syntax differs per shell/OS):
 
@@ -70,7 +67,6 @@
 
    On Windows Command Prompt use `set`, and on PowerShell use `$Env:` instead of
    `export`.
->>>>>>> 5198addf
 3. Run the Pharmagent application or execute any workflow that calls the LLMs.
 4. Open the LangSmith web UI and choose the project named in
    `LANGSMITH_PROJECT` to inspect traces. You can follow the hierarchical view
