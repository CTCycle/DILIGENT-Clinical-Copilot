--- conflicted
+++ resolved
@@ -738,11 +738,7 @@
         normalized = self.brand_pattern.sub(" ", normalized)
         normalized = re.sub(r"\(.*?\)", " ", normalized)
         normalized = normalized.replace("/", " ")
-<<<<<<< HEAD
-        normalized = re.sub(r"[^-A-Za-z\s']", " ", normalized)
-=======
         normalized = re.sub(r"[^A-Za-z\s-']", " ", normalized)
->>>>>>> af836fff
         normalized = re.sub(r"\s+", " ", normalized)
         tokens = normalized.split(" ")
         cleaned: list[str] = []
