--- conflicted
+++ resolved
@@ -632,13 +632,7 @@
     BACKOFF_SECONDS = (0.8, 1.6, 3.2)
     TABLE_NAME = "DRUGS_CATALOG"
     BATCH_SIZE = 200
-<<<<<<< HEAD
-    SYNONYM_WORKERS = 8
-    SINGLE_TOKEN_DIGIT_PATTERN = re.compile(r"^[^\s]*\d[^\s]*$")
-    TOKEN_SPLIT_PATTERN = re.compile(r"[\s\-/_]+")
-=======
     SYNONYM_WORKERS = 12
->>>>>>> eeff45f4
 
     def __init__(self, rx_client: RxNavClient | None = None) -> None:
         combined: set[str] = set()
