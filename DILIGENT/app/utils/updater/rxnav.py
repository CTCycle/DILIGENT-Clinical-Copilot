from __future__ import annotations

import codecs
import json
import re
import time
import unicodedata
from dataclasses import dataclass
from typing import Any, Iterator

import httpx
import pandas as pd

from DILIGENT.app.logger import logger
from DILIGENT.app.utils.repository.database import database

__all__ = ["RxNavClient", "RxNavDrugCatalogBuilder"]


###############################################################################
@dataclass(slots=True)
class RxNormCandidate:
    value: str
    kind: str


# -----------------------------------------------------------------------------
def is_truthy(value: str | None) -> bool:
    if value is None:
        return False
    return value.strip().lower() in {"1", "true", "yes", "on"}


###############################################################################
class RxNavClient:
    BASE_URL = "https://rxnav.nlm.nih.gov/REST/drugs.json"
    MAX_RETRIES = 3
    BACKOFF_SECONDS = (0.6, 1.2, 2.4)
    RETRY_STATUS = {429, 500, 502, 503, 504}
    TIMEOUT = 10.0
    SALT_STOPWORDS = {
        "acetate",
        "adipate",
        "aluminum",
        "bitartrate",
        "bromide",
        "besylate",
        "calcium",
        "carbonate",
        "chloride",
        "citrate",
        "diacetate",
        "dihydrate",
        "disodium",
        "fumarate",
        "hydrobromide",
        "hydrochloride",
        "hydrogen",
        "isosorbide",
        "lactate",
        "maleate",
        "mesylate",
        "nitrate",
        "phosphate",
        "potassium",
        "sesquihydrate",
        "sodium",
        "succinate",
        "sulfate",
        "tartrate",
        "trihydrate",
    }
    FORM_STOPWORDS = {
        "capsule",
        "capsules",
        "tablet",
        "tablets",
        "oral",
        "solution",
        "suspension",
        "injection",
        "intravenous",
        "intramuscular",
        "subcutaneous",
        "topical",
        "cream",
        "ointment",
        "patch",
        "spray",
        "gel",
        "drops",
        "ophthalmic",
        "nasal",
        "powder",
        "elixir",
        "syrup",
        "kit",
        "pack",
        "dose",
        "doses",
        "film",
        "coated",
        "delayed",
        "extended",
        "release",
        "chewable",
        "lozenge",
        "suppository",
        "for",
        "use",
        "intrathecal",
        "intralesional",
        "implant",
        "inhalation",
        "sustained",
        "concentrate",
        "reconstituted",
        "resin",
        "prefilled",
        "prefill",
        "pre-filled",
        "auto",
        "injector",
        "autoinjector",
        "pen",
        "device",
        "syringe",
        "syringes",
    }
    UNIT_STOPWORDS = {
        "mg",
        "mcg",
        "g",
        "kg",
        "ml",
        "l",
        "iu",
        "unit",
        "units",
        "percent",
        "%",
        "meq",
        "mmol",
    }
    NAME_STOPWORDS = (
        SALT_STOPWORDS
        | FORM_STOPWORDS
        | UNIT_STOPWORDS
        | {
            "solution",
            "suspensions",
        }
    )
    TERM_PATTERN = re.compile(r"[A-Za-z0-9]+(?:[-'][A-Za-z0-9]+)*")
    BRACKET_PATTERN = re.compile(r"\[([^\]]+)\]")

    def __init__(self, *, enabled: bool | None = None) -> None:
        self.enabled = True
        self.cache: dict[str, dict[str, RxNormCandidate]] = {}

    # -------------------------------------------------------------------------
    def fetch_drug_terms(self, raw_name: str) -> list[str]:
        payload = self.request(raw_name)
        collected: dict[str, str] = {}

        def store(term: str) -> None:
            normalized = self.standardize_term(term)
            if not normalized:
                return
            key = normalized.casefold()
            if key not in collected:
                collected[key] = normalized

        if payload is not None:
            drug_group = payload.get("drugGroup")
            if isinstance(drug_group, dict):
                groups = drug_group.get("conceptGroup")
                if isinstance(groups, list):
                    for group in groups:
                        if not isinstance(group, dict):
                            continue
                        props = group.get("conceptProperties")
                        if not isinstance(props, list):
                            continue
                        for prop in props:
                            if not isinstance(prop, dict):
                                continue
                            for value in self.gather_property_values(prop):
                                for term in self.extract_core_names(value):
                                    store(term)

        for term in self.extract_core_names(raw_name):
            store(term)
        store(raw_name)
        return sorted(collected.values(), key=str.casefold)

    # -------------------------------------------------------------------------
    def gather_property_values(self, prop: dict[str, Any]) -> list[str]:
        values: list[str] = []
        for key in ("name", "synonym", "prescribableName", "psn"):
            value = prop.get(key)
            if isinstance(value, str) and value.strip():
                values.append(value)
        return values

    # -------------------------------------------------------------------------
    def extract_core_names(self, raw_value: str | None) -> set[str]:
        if not isinstance(raw_value, str):
            return set()
        text = unicodedata.normalize("NFKC", raw_value)
        segments: list[str] = []
        segments.extend(self.BRACKET_PATTERN.findall(text))
        text = self.BRACKET_PATTERN.sub(" ", text)
        segments.extend(part.strip() for part in text.split(","))
        extracted: set[str] = set()

        for segment in segments:
            cleaned = segment.strip()
            if not cleaned:
                continue
            tokens: list[str] = []

            def flush() -> None:
                if not tokens:
                    return
                term = " ".join(tokens).strip()
                if term:
                    extracted.add(term)
                tokens.clear()

            for match in self.TERM_PATTERN.finditer(cleaned):
                token = match.group(0)
                if not any(char.isalpha() for char in token):
                    flush()
                    continue
                normalized = token.lower().strip("-'")
                base = re.sub(r"[^a-z0-9]", "", normalized)
                if not base:
                    flush()
                    continue
                if (
                    base in self.NAME_STOPWORDS
                    or base.rstrip("s") in self.NAME_STOPWORDS
                ):
                    flush()
                    continue
                tokens.append(token.strip("-'").strip())
            flush()

        standardized = {
            self.standardize_term(term) for term in extracted if term.strip()
        }
        return {term for term in standardized if term}

    # -------------------------------------------------------------------------
    def standardize_term(self, term: str) -> str:
        normalized = unicodedata.normalize("NFKC", term).strip()
        if not normalized:
            return ""
        normalized = re.sub(r"\s+", " ", normalized)
        words = normalized.split()
        formatted: list[str] = []
        for word in words:
            simplified = re.sub(r"[-'\s]", "", word)
            if simplified.isupper() and len(simplified) > 1:
                formatted.append(word)
            elif simplified.islower():
                formatted.append(word.capitalize())
            else:
                formatted.append(word)
        return " ".join(formatted)

    # -------------------------------------------------------------------------
    def expand(self, raw_name: str) -> dict[str, str]:
        normalized_key = self.normalize_value(raw_name)
        if not normalized_key:
            return {}
        if not self.enabled:
            return {normalized_key: "original"}
        cached = self.cache.get(normalized_key)
        if cached is not None:
            return {key: info.kind for key, info in cached.items()}
        candidates = self.collect_candidates(raw_name)
        if normalized_key not in candidates:
            candidates[normalized_key] = RxNormCandidate(
                value=normalized_key,
                kind="original",
            )
        else:
            candidates[normalized_key].kind = "original"
        if len(candidates) == 1:
            logger.debug("RxNorm expansion returned no alternates for '%s'", raw_name)
        self.cache[normalized_key] = candidates
        return {key: info.kind for key, info in candidates.items()}

    # -------------------------------------------------------------------------
    def get_candidate_kind(self, original: str, candidate: str) -> str:
        normalized_key = self.normalize_value(original)
        if not normalized_key:
            return "unknown"
        cached = self.cache.get(normalized_key)
        if not cached:
            return "unknown"
        info = cached.get(candidate)
        if info is None:
            return "unknown"
        return info.kind

    # -------------------------------------------------------------------------
    def collect_candidates(self, raw_name: str) -> dict[str, RxNormCandidate]:
        payload = self.request(raw_name)
        if payload is None:
            return {}
        drug_group = payload.get("drugGroup")
        if not isinstance(drug_group, dict):
            return {}
        groups = drug_group.get("conceptGroup")
        if not isinstance(groups, list):
            return {}
        collected: dict[str, RxNormCandidate] = {}
        for group in groups:
            if not isinstance(group, dict):
                continue
            props = group.get("conceptProperties")
            if not isinstance(props, list):
                continue
            for prop in props:
                if not isinstance(prop, dict):
                    continue
                suppress = prop.get("suppress")
                if suppress and suppress != "N":
                    continue
                for raw_value, source in self.extract_property_values(prop):
                    normalized_value = self.normalize_value(raw_value)
                    if not normalized_value:
                        continue
                    kind = self.classify_kind(raw_value, source)
                    self.store_candidate(collected, normalized_value, kind)
                    ingredient_variants = self.derive_ingredients(raw_value)
                    if ingredient_variants:
                        if len(ingredient_variants) > 1:
                            combo = " / ".join(ingredient_variants)
                            self.store_candidate(collected, combo, "ingredient_combo")
                        for variant in ingredient_variants:
                            self.store_candidate(collected, variant, "ingredient")
        return collected

    # -------------------------------------------------------------------------
    def request(self, raw_name: str) -> dict[str, Any] | None:
        params = {"name": raw_name, "expand": "psn"}
        for attempt in range(self.MAX_RETRIES):
            try:
                response = httpx.get(
                    self.BASE_URL,
                    params=params,
                    timeout=self.TIMEOUT,
                )
            except httpx.RequestError as exc:
                if attempt + 1 == self.MAX_RETRIES:
                    logger.debug("RxNorm request failed for '%s': %s", raw_name, exc)
                    return None
                time.sleep(
                    self.BACKOFF_SECONDS[min(attempt, len(self.BACKOFF_SECONDS) - 1)]
                )
                continue
            if response.status_code in self.RETRY_STATUS:
                if attempt + 1 == self.MAX_RETRIES:
                    logger.debug(
                        "RxNorm service returned %s for '%s'",
                        response.status_code,
                        raw_name,
                    )
                    return None
                time.sleep(
                    self.BACKOFF_SECONDS[min(attempt, len(self.BACKOFF_SECONDS) - 1)]
                )
                continue
            if response.status_code >= 400:
                logger.debug(
                    "RxNorm service returned %s for '%s'",
                    response.status_code,
                    raw_name,
                )
                return None
            try:
                return response.json()
            except json.JSONDecodeError as exc:
                logger.debug("RxNorm JSON decode failed for '%s': %s", raw_name, exc)
                return None
        return None

    # -------------------------------------------------------------------------
    def extract_property_values(self, prop: dict[str, Any]) -> list[tuple[str, str]]:
        values: list[tuple[str, str]] = []
        for key in ("name", "synonym", "prescribableName", "psn"):
            value = prop.get(key)
            if not isinstance(value, str):
                continue
            value = value.strip()
            if not value:
                continue
            source = "psn" if key in {"prescribableName", "psn"} else key
            values.append((value, source))
            for brand in self.extract_brands(value):
                values.append((brand, "brand"))
        return values

    # -------------------------------------------------------------------------
    def classify_kind(self, raw_value: str, source: str) -> str:
        combo = self.normalize_combo(raw_value)
        if " / " in combo or "+" in raw_value or "," in raw_value:
            return "ingredient_combo"
        if source == "brand" or self.looks_like_brand(raw_value):
            return "brand"
        if source in {"prescribableName", "psn"}:
            return "psn"
        return "ingredient"

    # -------------------------------------------------------------------------
    def extract_brands(self, value: str) -> set[str]:
        brands: set[str] = set()
        for match in re.findall(r"\[([^\]]+)\]", value):
            cleaned = match.strip()
            if cleaned:
                brands.add(cleaned)
        prefix = value.split("[")[0].strip()
        if prefix:
            prefix_words = prefix.split()
            if prefix_words and not any(token.isdigit() for token in prefix_words):
                brands.add(prefix)
        return brands

    # -------------------------------------------------------------------------
    def derive_ingredients(self, raw_value: str) -> list[str]:
        stripped = re.sub(r"\[.*?\]", " ", raw_value)
        stripped = re.sub(r"\(.*?\)", " ", stripped)
        parts = re.split(r"\s*(?:/|\+|,)\s*", stripped)
        normalized_parts: list[str] = []
        for part in parts:
            normalized = self.normalize_single_ingredient(part)
            if normalized and normalized not in normalized_parts:
                normalized_parts.append(normalized)
        if not normalized_parts:
            single = self.normalize_single_ingredient(stripped)
            if single:
                normalized_parts.append(single)
        return normalized_parts

    # -------------------------------------------------------------------------
    def store_candidate(
        self,
        collected: dict[str, RxNormCandidate],
        normalized_value: str,
        kind: str,
    ) -> None:
        if not normalized_value:
            return
        existing = collected.get(normalized_value)
        if existing is None:
            collected[normalized_value] = RxNormCandidate(
                value=normalized_value,
                kind=kind,
            )
            return
        if existing.kind == "unknown" and kind != "unknown":
            existing.kind = kind
            return
        if existing.kind == "brand" and kind in {"ingredient", "ingredient_combo"}:
            existing.kind = kind

    # -------------------------------------------------------------------------
    def normalize_value(self, value: str) -> str:
        normalized = (
            unicodedata.normalize("NFKD", value)
            .encode("ascii", "ignore")
            .decode("ascii")
        )
        normalized = normalized.lower()
        normalized = normalized.replace("/", " / ")
        normalized = re.sub(r"[^a-z0-9/\s]", " ", normalized)
        normalized = re.sub(r"\s+/\s+", " / ", normalized)
        normalized = re.sub(r"\s+", " ", normalized).strip()
        return normalized

    # -------------------------------------------------------------------------
    def normalize_single_ingredient(self, value: str) -> str:
        stripped = re.sub(r"\s+", " ", value).strip()
        if not stripped:
            return ""
        tokens = [token for token in stripped.split(" ") if token]
        if not tokens:
            return ""
        kept: list[str] = []
        for token in tokens:
            token_lower = token.lower()
            if token_lower.isdigit():
                continue
            if token_lower in self.UNIT_STOPWORDS:
                continue
            if token_lower in self.FORM_STOPWORDS:
                break
            if token_lower in self.SALT_STOPWORDS:
                break
            kept.append(token_lower)
        normalized = " ".join(kept)
        return self.normalize_value(normalized)

    # -------------------------------------------------------------------------
    def normalize_combo(self, value: str) -> str:
        combo = value.replace("/", " / ")
        combo = re.sub(r"\s+/\s+", " / ", combo)
        combo = re.sub(r"\s+", " ", combo)
        return combo.strip()

    # -------------------------------------------------------------------------
    def looks_like_brand(self, value: str) -> bool:
        stripped = value.strip()
        if not stripped:
            return False
        if stripped.startswith("[") and stripped.endswith("]"):
            return True
        if any(char.isdigit() for char in stripped):
            return False
        words = stripped.split()
        if len(words) == 1:
            return True
        if len(words) == 2 and all(word[0].isupper() for word in words if word):
            return True
        return False

    # -------------------------------------------------------------------------
    def is_bracketed(self, value: str) -> bool:
        stripped = value.strip()
        return stripped.startswith("[") and stripped.endswith("]")


###############################################################################
class RxNavDrugCatalogBuilder:
    TERMS_URL = "https://rxnav.nlm.nih.gov/REST/RxTerms/allconcepts.json"
    CHUNK_SIZE = 131_072
    MAX_RETRIES = 3
    RETRY_STATUS = {429, 500, 502, 503, 504}
    TIMEOUT = 30.0
    BACKOFF_SECONDS = (0.8, 1.6, 3.2)
    TABLE_NAME = "DRUGS_CATALOG"
    BATCH_SIZE = 2000

    def __init__(self) -> None:
        combined: set[str] = set()
        for attr in ("SALT_STOPWORDS", "FORM_STOPWORDS", "UNIT_STOPWORDS"):
            values = getattr(RxNavClient, attr, set())
            combined.update(word.lower() for word in values)
        combined.update({
            "sterile",
            "single",
            "multi",
            "dose",
            "kit",
            "pack",
            "per",
            "each",
        })
        self.stopwords = combined
        self.brand_pattern = re.compile(r"\[([^\]]+)\]")

    # -------------------------------------------------------------------------
<<<<<<< HEAD
    def build_catalog(self) -> dict[str, Any]:
=======
    def update_drug_catalog(self, destination: str) -> dict[str, Any]:
        directory = os.path.dirname(destination) or "."
        os.makedirs(directory, exist_ok=True)

>>>>>>> b62f46a3
        attempt = 0
        last_error: Exception | None = None
        while attempt < self.MAX_RETRIES:
            try:
                with httpx.stream("GET", self.TERMS_URL, timeout=self.TIMEOUT) as response:
                    if (
                        response.status_code in self.RETRY_STATUS
                        and attempt + 1 < self.MAX_RETRIES
                    ):
                        time.sleep(self.BACKOFF_SECONDS[min(attempt, len(self.BACKOFF_SECONDS) - 1)])
                        attempt += 1
                        continue
                    response.raise_for_status()
                    return self.persist_catalog(response.iter_bytes(self.CHUNK_SIZE))
            except httpx.HTTPStatusError as exc:  # pragma: no cover - network dependent
                last_error = exc
                if (
                    exc.response is not None
                    and exc.response.status_code in self.RETRY_STATUS
                    and attempt + 1 < self.MAX_RETRIES
                ):
                    time.sleep(
                        self.BACKOFF_SECONDS[min(attempt, len(self.BACKOFF_SECONDS) - 1)]
                    )
                    attempt += 1
                    continue
                break
            except httpx.RequestError as exc:  # pragma: no cover - network dependent
                last_error = exc
                if attempt + 1 < self.MAX_RETRIES:
                    time.sleep(
                        self.BACKOFF_SECONDS[min(attempt, len(self.BACKOFF_SECONDS) - 1)]
                    )
                    attempt += 1
                    continue
                break
        if last_error is not None:
            raise RuntimeError("Failed to download RxNav drug catalog") from last_error
        raise RuntimeError("Failed to download RxNav drug catalog")

    # -------------------------------------------------------------------------
    def persist_catalog(self, chunks: Iterator[bytes]) -> dict[str, Any]:
        count = 0
        batch: list[dict[str, Any]] = []
        for concept in self.stream_min_concepts(chunks):
            payload = self.sanitize_concept(concept)
            if payload is None:
                continue
            batch.append(payload)
            if len(batch) >= self.BATCH_SIZE:
                self.persist_batch(batch)
                count += len(batch)
                batch.clear()
        if batch:
            self.persist_batch(batch)
            count += len(batch)
        return {"table_name": self.TABLE_NAME, "count": count}

    # -------------------------------------------------------------------------
    def persist_batch(self, batch: list[dict[str, Any]]) -> None:
        frame = pd.DataFrame(batch)
        if frame.empty:
            return
        if "brand_names" in frame:
            frame["brand_names"] = frame["brand_names"].apply(
                lambda names: json.dumps(
                    names if isinstance(names, list) else [], ensure_ascii=False
                )
            )
        database.upsert_into_database(frame, self.TABLE_NAME)

    # -------------------------------------------------------------------------
    def stream_min_concepts(self, chunks: Iterator[bytes]) -> Iterator[dict[str, Any]]:
        utf8_decoder = codecs.getincrementaldecoder("utf-8")()
        decoder = json.JSONDecoder()
        buffer = ""
        in_array = False
        for chunk in chunks:
            text = utf8_decoder.decode(chunk)
            if not text:
                continue
            buffer += text
            while True:
                if not in_array:
                    index = buffer.find("[")
                    if index == -1:
                        if len(buffer) > 1024:
                            buffer = buffer[-1024:]
                        break
                    in_array = True
                    buffer = buffer[index + 1 :]
                buffer = buffer.lstrip()
                if not buffer:
                    break
                if buffer[0] == "]":
                    in_array = False
                    buffer = buffer[1:]
                    continue
                if buffer[0] == ",":
                    buffer = buffer[1:]
                    continue
                try:
                    parsed, offset = decoder.raw_decode(buffer)
                except json.JSONDecodeError:
                    break
                if isinstance(parsed, dict):
                    yield parsed
                buffer = buffer[offset:]
        buffer += utf8_decoder.decode(b"", final=True)
        while True:
            if not in_array:
                index = buffer.find("[")
                if index == -1:
                    break
                in_array = True
                buffer = buffer[index + 1 :]
            buffer = buffer.lstrip()
            if not buffer:
                break
            if buffer[0] == "]":
                in_array = False
                buffer = buffer[1:]
                continue
            if buffer[0] == ",":
                buffer = buffer[1:]
                continue
            try:
                parsed, offset = decoder.raw_decode(buffer)
            except json.JSONDecodeError:
                break
            if isinstance(parsed, dict):
                yield parsed
            buffer = buffer[offset:]

    # -------------------------------------------------------------------------
    def sanitize_concept(self, concept: dict[str, Any]) -> dict[str, Any] | None:
        if not isinstance(concept, dict):
            return None
        full_name = concept.get("fullName")
        if not isinstance(full_name, str):
            return None
        rxcui = concept.get("rxcui")
        rxcui_str = str(rxcui).strip()
        if not rxcui_str:
            return None
        term_type = concept.get("termType")
        sanitized_name = self.sanitize_name(full_name)
        brands = self.extract_brands(full_name)
        payload = {
            "rxcui": rxcui_str,
            "term_type": term_type.strip() if isinstance(term_type, str) else "",
            "raw_name": full_name.strip(),
            "name": sanitized_name or None,
            "brand_names": brands,
        }
        if payload["name"] is None and not payload["brand_names"]:
            return None
        return payload

    # -------------------------------------------------------------------------
    def sanitize_name(self, value: str) -> str:
        normalized = unicodedata.normalize("NFKC", value)
        normalized = self.brand_pattern.sub(" ", normalized)
        normalized = re.sub(r"\(.*?\)", " ", normalized)
        normalized = normalized.replace("/", " ")
        normalized = re.sub(r"[^A-Za-z\s'-]", " ", normalized)
        normalized = re.sub(r"\s+", " ", normalized)
        tokens = normalized.split(" ")
        cleaned: list[str] = []
        seen: set[str] = set()
        for token in tokens:
            stripped = re.sub(r"[^A-Za-z']", "", token)
            if not stripped:
                continue
            lowered = stripped.lower()
            if len(lowered) < 3:
                continue
            if lowered in self.stopwords or lowered.rstrip("s") in self.stopwords:
                continue
            if lowered in seen:
                continue
            seen.add(lowered)
            cleaned.append(lowered)
        return " ".join(cleaned)

    # -------------------------------------------------------------------------
    def extract_brands(self, value: str) -> list[str]:
        seen: set[str] = set()
        brands: list[str] = []
        for match in self.brand_pattern.findall(value):
            normalized = unicodedata.normalize("NFKC", match)
            normalized = re.sub(r"\s+", " ", normalized).strip()
            if not normalized:
                continue
            key = normalized.casefold()
            if key in seen:
                continue
            seen.add(key)
            brands.append(normalized)
        return brands<|MERGE_RESOLUTION|>--- conflicted
+++ resolved
@@ -564,14 +564,10 @@
         self.brand_pattern = re.compile(r"\[([^\]]+)\]")
 
     # -------------------------------------------------------------------------
-<<<<<<< HEAD
-    def build_catalog(self) -> dict[str, Any]:
-=======
     def update_drug_catalog(self, destination: str) -> dict[str, Any]:
         directory = os.path.dirname(destination) or "."
         os.makedirs(directory, exist_ok=True)
 
->>>>>>> b62f46a3
         attempt = 0
         last_error: Exception | None = None
         while attempt < self.MAX_RETRIES:
