from __future__ import annotations

import json
import re
import unicodedata
from dataclasses import dataclass
from difflib import SequenceMatcher
from typing import Any

import pandas as pd

from DILIGENT.app.utils.references import MATCHING_STOPWORDS as BASE_MATCHING_STOPWORDS
from DILIGENT.app.utils.updater.livertox import LiverToxUpdater

__all__ = [
    "LiverToxUpdater",
    "MonographRecord",
    "LiverToxMatch",
    "LiverToxMatcher",
]


MATCHING_STOPWORDS = BASE_MATCHING_STOPWORDS | {
    "combo",
    "combination",
    "of",
    "or",
    "patch",
    "po",
}


@dataclass(slots=True)
class MonographRecord:
    nbk_id: str
    drug_name: str
    normalized_name: str
    excerpt: str | None
    synonyms: dict[str, str]
    tokens: set[str]


###############################################################################
@dataclass(slots=True)
class LiverToxMatch:
    nbk_id: str
    matched_name: str
    confidence: float
    reason: str
    notes: list[str]
    record: MonographRecord | None = None


###############################################################################
class LiverToxMatcher:
    DIRECT_CONFIDENCE = 1.0
    MASTER_CONFIDENCE = 0.92
    SYNONYM_CONFIDENCE = 0.90
    PARTIAL_CONFIDENCE = 0.86
    FUZZY_CONFIDENCE = 0.84
    FUZZY_THRESHOLD = 0.85
    TOKEN_MAX_FREQUENCY = 3
    MIN_CONFIDENCE = 0.40

    # -------------------------------------------------------------------------
    def __init__(
        self,
        livertox_df: pd.DataFrame,
        master_list_df: pd.DataFrame | None = None,
        *,
        drugs_catalog_df: pd.DataFrame | None = None,
    ) -> None:
        self.livertox_df = livertox_df
        if master_list_df is not None and not master_list_df.empty:
            self.master_list_df = master_list_df.copy()
        else:
            self.master_list_df = self.derive_master_alias_source(livertox_df)
        if drugs_catalog_df is not None and not drugs_catalog_df.empty:
            self.drugs_catalog_df = drugs_catalog_df.copy()
        else:
            self.drugs_catalog_df = None
        self.match_cache: dict[str, LiverToxMatch | None] = {}
        self.records: list[MonographRecord] = []
        self.primary_index: dict[str, MonographRecord] = {}
        self.synonym_index: dict[str, tuple[MonographRecord, str]] = {}
        self.variant_catalog: list[tuple[str, MonographRecord, str, bool]] = []
        self.token_occurrences: dict[str, list[MonographRecord]] = {}
        self.token_index: dict[str, list[MonographRecord]] = {}
        self.brand_index: dict[str, list[tuple[str, str]]] = {}
        self.ingredient_index: dict[str, list[tuple[str, str]]] = {}
        self.rows_by_name: dict[str, dict[str, Any]] = {}
        self.catalog_synonym_records: list[dict[str, Any]] = []
        self.build_records()
        self.build_master_list_aliases()
        self.prepare_catalog_synonyms()
        self.finalize_token_index()

    # -------------------------------------------------------------------------
    async def match_drug_names(
        self, patient_drugs: list[str]
    ) -> list[LiverToxMatch | None]:
        total = len(patient_drugs)       
        results: list[LiverToxMatch | None] = [None] * total   
        for idx, name in enumerate(patient_drugs):
            normalized = self.normalize_name(name)
            if not normalized:
                continue
            cached = self.match_cache.get(normalized)
            if cached is not None or normalized in self.match_cache:
                results[idx] = cached
                continue
            alias_entries = self.resolve_alias_candidates(
                patient_drugs[idx], normalized
            )
            if not alias_entries:
                self.match_cache[normalized] = None
                continue
            lookup = self.match_query(alias_entries)
            if lookup is None:
                self.match_cache[normalized] = None
                continue
            record, confidence, reason, notes = lookup
            match = self.create_match(record, confidence, reason, notes)
            self.match_cache[normalized] = match
            results[idx] = match
        return results

    # -------------------------------------------------------------------------
    def build_patient_mapping(
        self,
        patient_drugs: list[str],
        matches: list[LiverToxMatch | None],
    ) -> list[dict[str, Any]]:
        entries: list[dict[str, Any]] = []
        row_index = self.ensure_row_index()
        for original, match in zip(patient_drugs, matches, strict=False):
            row_data: dict[str, Any] | None = None
            excerpts: list[str] = []
            if match is not None:
                normalized_key: str | None = None
                if match.record is not None:
                    normalized_key = (
                        match.record.normalized_name
                        or self.normalize_name(match.record.drug_name)
                    )
                if not normalized_key:
                    normalized_key = self.normalize_name(match.matched_name)
                if normalized_key:
                    row = row_index.get(normalized_key)
                    if row:
                        row_data = dict(row)
                excerpt_value = row_data.get("excerpt") if row_data else None
                if match.record and match.record.excerpt:
                    excerpts.append(match.record.excerpt)
                if isinstance(excerpt_value, str) and excerpt_value:
                    excerpts.append(excerpt_value)
            unique_excerpts = list(dict.fromkeys(excerpts))
            entries.append(
                {
                    "drug_name": original,
                    "matched_livertox_row": row_data,
                    "extracted_excerpts": unique_excerpts,
                }
            )
        return entries

    # -------------------------------------------------------------------------
    def match_query(
        self, alias_entries: list[tuple[str, bool]]
    ) -> tuple[MonographRecord, float, str, list[str]] | None:
        if not alias_entries:
            return None
        candidates: list[tuple[str, str, bool]] = []
        seen: set[str] = set()
        for alias_value, from_catalog in alias_entries:
            normalized_value = self.normalize_name(alias_value)
            if not normalized_value or normalized_value in seen:
                continue
            seen.add(normalized_value)
            candidates.append((normalized_value, alias_value, from_catalog))
        if not candidates:
            return None

        for normalized_value, alias_value, from_catalog in candidates:
            direct = self.match_primary(normalized_value)
            if direct is not None:
                return self.annotate_catalog_match(direct, from_catalog, alias_value)

        synonym_matches: list[
            tuple[tuple[MonographRecord, float, str, list[str]], bool, str]
        ] = [
            (synonym, from_catalog, alias_value)
            for normalized_value, alias_value, from_catalog in candidates
            if (synonym := self.match_synonym(normalized_value)) is not None
        ]

        master_matches: list[
            tuple[tuple[MonographRecord, float, str, list[str]], bool, str]
        ] = [
            (master, from_catalog, alias_value)
            for normalized_value, alias_value, from_catalog in candidates
            if (master := self.match_master_list(normalized_value)) is not None
        ]

        for master_match in master_matches:
            master_record, _, _, _ = master_match[0]
            for synonym_match in synonym_matches:
                synonym_record, _, _, _ = synonym_match[0]
                if synonym_record.nbk_id == master_record.nbk_id:
                    return self.annotate_catalog_match(
                        master_match[0], master_match[1], master_match[2]
                    )

        if synonym_matches:
            match_result = synonym_matches[0]
            return self.annotate_catalog_match(
                match_result[0], match_result[1], match_result[2]
            )

        if master_matches:
            match_result = master_matches[0]
            return self.annotate_catalog_match(
                match_result[0], match_result[1], match_result[2]
            )

        for normalized_value, alias_value, from_catalog in candidates:
            partial = self.match_partial(normalized_value)
            if partial is not None:
                return self.annotate_catalog_match(partial, from_catalog, alias_value)

        for normalized_value, alias_value, from_catalog in candidates:
            fuzzy = self.match_fuzzy(normalized_value)
            if fuzzy is not None:
                return self.annotate_catalog_match(fuzzy, from_catalog, alias_value)

        return None

    # -------------------------------------------------------------------------
    def resolve_alias_candidates(
        self, original_name: str, normalized_query: str
    ) -> list[tuple[str, bool]]:
        alias_entries: list[tuple[str, bool]] = []
        seen: set[str] = set()

        catalog_match: tuple[dict[str, Any], bool, str] | None = None
        if normalized_query:
            catalog_match = self.find_catalog_synonym_match(normalized_query)

        if catalog_match is not None:
            entry, matched_is_synonym, matched_value = catalog_match
            prioritized_synonyms: list[str] = []
            if matched_is_synonym:
                prioritized_synonyms.append(matched_value)
            prioritized_synonyms.extend(
                synonym
                for synonym in entry["synonyms"]
                if synonym not in prioritized_synonyms
            )
            for synonym in prioritized_synonyms:
                self.add_alias_entry(alias_entries, seen, synonym, True)
                for variant in self.expand_variant(synonym):
                    self.add_alias_entry(alias_entries, seen, variant, True)
            if not matched_is_synonym:
                self.add_alias_entry(alias_entries, seen, matched_value, True)
                for variant in self.expand_variant(matched_value):
                    self.add_alias_entry(alias_entries, seen, variant, True)

        self.add_alias_entry(alias_entries, seen, original_name, False)
        return alias_entries

    # -------------------------------------------------------------------------
    def add_alias_entry(
        self,
        alias_entries: list[tuple[str, bool]],
        seen: set[str],
        value: str,
        from_catalog: bool,
    ) -> None:
        normalized_value = self.normalize_name(value)
        if not normalized_value or normalized_value in seen:
            return
        seen.add(normalized_value)
        alias_entries.append((value, from_catalog))

    # -------------------------------------------------------------------------
    def find_catalog_synonym_match(
        self, normalized_query: str
<<<<<<< HEAD
    ) -> list[tuple[str, str, bool]]:        
        candidates: dict[str, tuple[str, bool]] = {}
        alias_values = self.catalog_alias_index.get(normalized_query)
        if alias_values:
            for alias in sorted(alias_values, key=lambda value: value.casefold()):
=======
    ) -> tuple[dict[str, Any], bool, str] | None:
        if not normalized_query:
            return None
        if not self.catalog_synonym_records:
            return None

        best_partial: tuple[dict[str, Any], str, int] | None = None
        best_fuzzy: tuple[dict[str, Any], str, float] | None = None
        for entry in self.catalog_synonym_records:
            normalized_map: dict[str, str] = entry["normalized_map"]
            matched = normalized_map.get(normalized_query)
            if matched:
                return entry, True, matched
            for normalized_synonym, original in normalized_map.items():
                if len(normalized_query) >= 4 or len(normalized_synonym) >= 4:
                    if (
                        normalized_query in normalized_synonym
                        or normalized_synonym in normalized_query
                    ):
                        overlap = min(
                            len(normalized_query),
                            len(normalized_synonym),
                        )
                        if best_partial is None or overlap > best_partial[2]:
                            best_partial = (entry, original, overlap)
                ratio = SequenceMatcher(
                    None, normalized_query, normalized_synonym
                ).ratio()
                if ratio >= self.FUZZY_THRESHOLD and (
                    best_fuzzy is None or ratio > best_fuzzy[2]
                ):
                    best_fuzzy = (entry, original, ratio)

        if best_partial is not None:
            return best_partial[0], True, best_partial[1]
        if best_fuzzy is not None:
            return best_fuzzy[0], True, best_fuzzy[1]

        fallback_partial: tuple[dict[str, Any], str, int] | None = None
        fallback_fuzzy: tuple[dict[str, Any], str, float] | None = None
        for entry in self.catalog_synonym_records:
            fallback_aliases: list[str] = entry.get("fallback_aliases", [])
            for alias in fallback_aliases:
>>>>>>> e3c9c075
                normalized_alias = self.normalize_name(alias)
                if not normalized_alias:
                    continue
                if normalized_alias == normalized_query:
                    return entry, False, alias
                if len(normalized_query) >= 4 or len(normalized_alias) >= 4:
                    if (
                        normalized_query in normalized_alias
                        or normalized_alias in normalized_query
                    ):
                        overlap = min(
                            len(normalized_query),
                            len(normalized_alias),
                        )
                        if (
                            fallback_partial is None
                            or overlap > fallback_partial[2]
                        ):
                            fallback_partial = (entry, alias, overlap)
                ratio = SequenceMatcher(
                    None, normalized_query, normalized_alias
                ).ratio()
                if ratio >= self.FUZZY_THRESHOLD and (
                    fallback_fuzzy is None or ratio > fallback_fuzzy[2]
                ):
                    fallback_fuzzy = (entry, alias, ratio)

        if fallback_partial is not None:
            return fallback_partial[0], False, fallback_partial[1]
        if fallback_fuzzy is not None:
            return fallback_fuzzy[0], False, fallback_fuzzy[1]

        return None

    # -------------------------------------------------------------------------
    def annotate_catalog_match(
        self,
        result: tuple[MonographRecord, float, str, list[str]],
        from_catalog: bool,
        alias_value: str,
    ) -> tuple[MonographRecord, float, str, list[str]]:
        record, confidence, reason, notes = result
        updated_notes = list(notes)
        if from_catalog:
            alias_note = self.coerce_text(alias_value)
            if alias_note:
                updated_notes.insert(0, f"catalog_alias='{alias_note}'")
        return record, confidence, reason, updated_notes

    # -------------------------------------------------------------------------
    def match_primary(
        self, normalized_query: str
    ) -> tuple[MonographRecord, float, str, list[str]] | None:
        record = self.primary_index.get(normalized_query)
        if record is None:
            return None
        return record, self.DIRECT_CONFIDENCE, "monograph_name", []

    # -------------------------------------------------------------------------
    def match_master_list(
        self, normalized_query: str
    ) -> tuple[MonographRecord, float, str, list[str]] | None:
        alias_sources = (
            ("brand", self.brand_index),
            ("ingredient", self.ingredient_index),
        )
        for alias_type, index in alias_sources:
            entries = index.get(normalized_query)
            if not entries:
                continue
            for alias_value, primary_name in entries:
                resolved = self.match_primary_name(primary_name)
                if resolved is None:
                    continue
                record, base_confidence, primary_reason, primary_notes = resolved
                notes = [
                    f"{alias_type}='{alias_value}'",
                    f"drug='{primary_name}'",
                ]
                notes.extend(primary_notes)
                reason = f"{alias_type}_{primary_reason}"
                confidence = min(self.MASTER_CONFIDENCE, base_confidence)
                return record, confidence, reason, notes
        return None

    # -------------------------------------------------------------------------
    def match_synonym(
        self, normalized_query: str
    ) -> tuple[MonographRecord, float, str, list[str]] | None:
        alias = self.synonym_index.get(normalized_query)
        if alias is None:
            return None
        record, original = alias
        notes = [f"synonym='{original}'"]
        return record, self.SYNONYM_CONFIDENCE, "synonym_match", notes

    # -------------------------------------------------------------------------
    def match_partial(
        self, normalized_query: str
    ) -> tuple[MonographRecord, float, str, list[str]] | None:
        tokens = [
            token for token in normalized_query.split() if self.is_token_valid(token)
        ]
        if not tokens:
            return None
        candidate_scores: dict[str, int] = {}
        record_lookup: dict[str, MonographRecord] = {}
        for token in tokens:
            for record in self.token_index.get(token, []):
                key = record.normalized_name or record.drug_name.lower()
                record_lookup[key] = record
                candidate_scores[key] = candidate_scores.get(key, 0) + 1
        if not candidate_scores:
            return None
        best_key = max(candidate_scores, key=candidate_scores.get)
        best_score = candidate_scores[best_key]
        tied = [key for key, score in candidate_scores.items() if score == best_score]
        if len(tied) != 1:
            return None
        best_record = record_lookup[best_key]
        matched_tokens: list[str] = []
        for token in tokens:
            for candidate in self.token_index.get(token, []):
                key = candidate.normalized_name or candidate.drug_name.lower()
                if key == best_key:
                    matched_tokens.append(token)
                    break
        notes = [f"token='{token}'" for token in sorted(set(matched_tokens))]
        return best_record, self.PARTIAL_CONFIDENCE, "partial_synonym", notes

    # -------------------------------------------------------------------------
    def match_fuzzy(
        self, normalized_query: str
    ) -> tuple[MonographRecord, float, str, list[str]] | None:
        if len(normalized_query) < 4:
            return None
        variant = self.find_best_variant(normalized_query)
        if variant is None:
            return None
        record, original, is_primary, score = variant
        reason = "fuzzy_primary" if is_primary else "fuzzy_synonym"
        notes: list[str] = [f"score={score:.2f}"]
        if not is_primary:
            notes.insert(0, f"variant='{original}'")
        return record, max(self.FUZZY_CONFIDENCE, score), reason, notes

    # -------------------------------------------------------------------------
    def match_primary_name(
        self, drug_name: str
    ) -> tuple[MonographRecord, float, str, list[str]] | None:
        normalized_name = self.normalize_name(drug_name)
        if not normalized_name:
            return None
        direct = self.match_primary(normalized_name)
        if direct is not None:
            record, confidence, _, _ = direct
            return record, confidence, "drug_name", []
        alias = self.synonym_index.get(normalized_name)
        if alias is None:
            return None
        record, original = alias
        notes = [f"synonym='{original}'"]
        return record, self.SYNONYM_CONFIDENCE, "drug_synonym", notes

    # -------------------------------------------------------------------------
    def find_best_variant(
        self, normalized_query: str
    ) -> tuple[MonographRecord, str, bool, float] | None:
        best: tuple[MonographRecord, str, bool, float] | None = None
        best_ratio = 0.0
        for candidate, record, original, is_primary in self.variant_catalog:
            ratio = SequenceMatcher(None, normalized_query, candidate).ratio()
            if ratio > best_ratio:
                best_ratio = ratio
                best = (record, original, is_primary, ratio)
        if best is None or best_ratio < self.FUZZY_THRESHOLD:
            return None
        return best

    # -------------------------------------------------------------------------
    def build_records(self) -> None:
        if self.livertox_df is None or self.livertox_df.empty:
            return
        token_occurrences: dict[str, list[MonographRecord]] = {}
        for row in self.livertox_df.itertuples(index=False):
            raw_name = self.coerce_text(getattr(row, "drug_name", None))
            if raw_name is None:
                continue
            normalized_name = self.normalize_name(raw_name)
            if not normalized_name:
                continue
            nbk_raw = getattr(row, "nbk_id", None)
            nbk_id = str(nbk_raw).strip() if nbk_raw not in (None, "") else ""
            if not nbk_id:
                continue
            excerpt = self.coerce_text(getattr(row, "excerpt", None))
            synonyms_value = getattr(row, "synonyms", None)
            synonyms = self.parse_synonyms(synonyms_value)
            tokens = self.collect_tokens(raw_name, list(synonyms.values()))
            record = MonographRecord(
                nbk_id=nbk_id,
                drug_name=raw_name,
                normalized_name=normalized_name,
                excerpt=excerpt,
                synonyms=synonyms,
                tokens=tokens,
            )
            self.records.append(record)
            if normalized_name not in self.primary_index:
                self.primary_index[normalized_name] = record
            self.variant_catalog.append(
                (normalized_name, record, record.drug_name, True)
            )
            for normalized_synonym, original in synonyms.items():
                if normalized_synonym not in self.synonym_index:
                    self.synonym_index[normalized_synonym] = (record, original)
                self.variant_catalog.append(
                    (normalized_synonym, record, original, False)
                )
            for token in tokens:
                bucket = token_occurrences.setdefault(token, [])
                if record not in bucket:
                    bucket.append(record)
        self.records.sort(key=lambda record: record.drug_name.lower())
        self.variant_catalog.sort(key=lambda item: item[0])
        self.token_occurrences = token_occurrences

    # -------------------------------------------------------------------------
    def build_master_list_aliases(self) -> None:
        self.brand_index = {}
        self.ingredient_index = {}
        if self.master_list_df is None or self.master_list_df.empty:
            return
        for row in self.master_list_df.itertuples(index=False):
            drug_name = self.coerce_text(getattr(row, "drug_name", None))
            if drug_name is None:
                continue
            brand = self.coerce_text(getattr(row, "brand_name", None))
            ingredient = self.coerce_text(getattr(row, "ingredient", None))
            for alias_type, value in ("brand", brand), ("ingredient", ingredient):
                if value is None:
                    continue
                if value.lower() == "not available":
                    continue
                for variant in self.iter_alias_variants(value):
                    normalized_variant = self.normalize_name(variant)
                    if not normalized_variant:
                        continue
                    index = (
                        self.brand_index
                        if alias_type == "brand"
                        else self.ingredient_index
                    )
                    bucket = index.setdefault(normalized_variant, [])
                    entry = (variant, drug_name)
                    if entry not in bucket:
                        bucket.append(entry)

    # -------------------------------------------------------------------------
    def prepare_catalog_synonyms(self) -> None:
        self.catalog_synonym_records = []
        if self.drugs_catalog_df is None or self.drugs_catalog_df.empty:
            return
        for row in self.drugs_catalog_df.itertuples(index=False):
            raw_synonyms = self.parse_catalog_synonyms(getattr(row, "synonyms", None))
            if not raw_synonyms:
                continue
            unique_synonyms: list[str] = []
            seen_synonyms: set[str] = set()
            for synonym in raw_synonyms:
                if synonym in seen_synonyms:
                    continue
                unique_synonyms.append(synonym)
                seen_synonyms.add(synonym)
            normalized_map: dict[str, str] = {}
            for synonym in unique_synonyms:
                base_normalized = self.normalize_name(synonym)
                if base_normalized and base_normalized not in normalized_map:
                    normalized_map[base_normalized] = synonym
                for variant in self.expand_variant(synonym):
                    normalized_variant = self.normalize_name(variant)
                    if not normalized_variant:
                        continue
                    if normalized_variant not in normalized_map:
                        normalized_map[normalized_variant] = synonym
            if not normalized_map:
                continue
            fallback_aliases: list[str] = []
            fallback_seen: set[str] = set()
            for field_name in ("raw_name", "name"):
                alias_value = self.coerce_text(getattr(row, field_name, None))
                if alias_value is None:
                    continue
                if alias_value in fallback_seen:
                    continue
                fallback_aliases.append(alias_value)
                fallback_seen.add(alias_value)
            for brand in self.parse_catalog_brand_names(
                getattr(row, "brand_names", None)
            ):
                if brand in fallback_seen:
                    continue
                fallback_aliases.append(brand)
                fallback_seen.add(brand)
            self.catalog_synonym_records.append(
                {
                    "synonyms": unique_synonyms,
                    "normalized_map": normalized_map,
                    "fallback_aliases": fallback_aliases,
                }
            )

    # -------------------------------------------------------------------------
    def parse_catalog_brand_names(self, value: Any) -> list[str]:
        if value is None:
            return []
        if isinstance(value, str):
            segments = re.split(r"[,;/\n]+", value)
        elif isinstance(value, (list, tuple, set)):
            segments = []
            for entry in value:
                segments.extend(re.split(r"[,;/\n]+", str(entry)))
        else:
            segments = [value]
        names: list[str] = []
        for segment in segments:
            text = self.coerce_text(segment)
            if text:
                names.append(text)
        return names

    # -------------------------------------------------------------------------
    def parse_catalog_synonyms(self, value: Any) -> list[str]:
        raw_values = self.extract_synonym_strings(value)
        synonyms: list[str] = []
        for raw in raw_values:
            text = self.coerce_text(raw)
            if text:
                synonyms.append(text)
        return synonyms

    # -------------------------------------------------------------------------
    def finalize_token_index(self) -> None:
        if not self.token_occurrences:
            self.token_index = {}
            return
        filtered: dict[str, list[MonographRecord]] = {}
        for token, records in self.token_occurrences.items():
            if len(records) > self.TOKEN_MAX_FREQUENCY:
                continue
            filtered[token] = sorted(
                records, key=lambda record: record.drug_name.lower()
            )
        self.token_index = filtered

    # -------------------------------------------------------------------------
    def coerce_text(self, value: Any) -> str | None:
        if value is None:
            return None
        try:
            if pd.isna(value):
                return None
        except TypeError:
            pass
        if isinstance(value, str):
            text = value.strip()
            return text or None
        text = str(value).strip()
        return text or None

    # -------------------------------------------------------------------------
    def iter_alias_variants(self, value: str) -> list[str]:
        normalized_value = self.normalize_whitespace(value)
        if not normalized_value:
            return []
        variants: set[str] = {normalized_value}
        for segment in re.split(r"[;,/\n]+", value):
            candidate = self.normalize_whitespace(segment)
            if candidate:
                variants.add(candidate)
        return list(variants)

    # -------------------------------------------------------------------------
    def derive_master_alias_source(
        self, dataset: pd.DataFrame | None
    ) -> pd.DataFrame | None:
        if dataset is None or dataset.empty:
            return None
        required = {"drug_name", "ingredient", "brand_name"}
        if not required.issubset(dataset.columns):
            return None
        alias = dataset[list(required)].copy()
        alias = alias.dropna(subset=["drug_name"])
        alias = alias.replace("Not available", pd.NA)
        alias = alias.dropna(how="all", subset=["ingredient", "brand_name"])
        return alias.reset_index(drop=True)

    # -------------------------------------------------------------------------
    def parse_synonyms(self, value: Any) -> dict[str, str]:
        synonyms: dict[str, str] = {}
        raw_values = self.extract_synonym_strings(value)
        if not raw_values:
            text = self.coerce_text(value)
            if text is None:
                return {}
            raw_values = [text]
        for raw in raw_values:
            text = self.coerce_text(raw)
            if text is None:
                continue
            for candidate in re.split(r"[;,/\n]+", text):
                for variant in self.expand_variant(candidate):
                    normalized = self.normalize_name(variant)
                    if not normalized:
                        continue
                    if normalized in MATCHING_STOPWORDS:
                        continue
                    if len(normalized) < 4 and " " not in normalized:
                        continue
                    if normalized not in synonyms:
                        synonyms[normalized] = variant
        return synonyms

    # -------------------------------------------------------------------------
    def extract_synonym_strings(self, value: Any) -> list[str]:
        if value is None:
            return []
        if isinstance(value, dict):
            collected: list[str] = []
            for entry in value.values():
                collected.extend(self.extract_synonym_strings(entry))
            return collected
        if isinstance(value, (list, tuple, set)):
            collected: list[str] = []
            for entry in value:
                collected.extend(self.extract_synonym_strings(entry))
            return collected
        if isinstance(value, str):
            stripped = value.strip()
            if stripped.startswith(("{", "[")) and stripped.endswith(("}", "]")):
                parsed = self.try_parse_json(stripped)
                if isinstance(parsed, dict) or isinstance(parsed, list):
                    return self.extract_synonym_strings(parsed)
            return [value]
        text = self.coerce_text(value)
        if text is None:
            return []
        return self.extract_synonym_strings(text)

    # -------------------------------------------------------------------------
    def try_parse_json(self, value: str) -> Any:
        if not value:
            return None
        try:
            return json.loads(value)
        except (ValueError, TypeError):
            return None

    # -------------------------------------------------------------------------
    def expand_variant(self, value: str) -> list[str]:
        normalized = self.normalize_whitespace(value)
        if not normalized:
            return []
        variants = {normalized}
        for segment in re.split(r"[()]", normalized):
            candidate = segment.strip(" -")
            if candidate:
                variants.add(candidate)
        return list(variants)

    # -------------------------------------------------------------------------
    def collect_tokens(self, primary: str, synonyms: list[str]) -> set[str]:
        tokens: set[str] = set()
        for source in [primary, *synonyms]:
            tokens.update(self.tokenize(source))
        return tokens

    # -------------------------------------------------------------------------
    def tokenize(self, value: str) -> set[str]:
        normalized = self.normalize_name(value)
        if not normalized:
            return set()
        return {token for token in normalized.split() if self.is_token_valid(token)}

    # -------------------------------------------------------------------------
    def is_token_valid(self, token: str) -> bool:
        if len(token) < 4:
            return False
        if token in MATCHING_STOPWORDS:
            return False
        return not token.isdigit()

    # -------------------------------------------------------------------------
    def normalize_whitespace(self, value: str) -> str:
        return re.sub(r"\s+", " ", value).strip()

    # -------------------------------------------------------------------------
    def ensure_row_index(self) -> dict[str, dict[str, Any]]:
        if self.rows_by_name:
            return self.rows_by_name
        if self.livertox_df is None or self.livertox_df.empty:
            return {}
        index: dict[str, dict[str, Any]] = {}
        for row in self.livertox_df.to_dict(orient="records"):
            drug_name = self.coerce_text(row.get("drug_name"))
            if drug_name is None:
                continue
            normalized = self.normalize_name(drug_name)
            if not normalized:
                continue
            index[normalized] = row
        self.rows_by_name = index
        return self.rows_by_name

    # -------------------------------------------------------------------------
    def create_match(
        self,
        record: MonographRecord,
        confidence: float,
        reason: str,
        notes: list[str] | None,
    ) -> LiverToxMatch:
        normalized_confidence = round(min(max(confidence, self.MIN_CONFIDENCE), 1.0), 2)
        cleaned_notes = list(dict.fromkeys(note for note in (notes or []) if note))
        return LiverToxMatch(
            nbk_id=record.nbk_id,
            matched_name=record.drug_name,
            confidence=normalized_confidence,
            reason=reason,
            notes=cleaned_notes,
            record=record,
        )

    # -------------------------------------------------------------------------
    def normalize_name(self, name: str) -> str:
        normalized = (
            unicodedata.normalize("NFKD", name)
            .encode("ascii", "ignore")
            .decode("ascii")
        )
        normalized = normalized.lower()
        normalized = re.sub(r"[^a-z0-9\s]", " ", normalized)
        normalized = re.sub(r"\s+", " ", normalized).strip()
        return normalized<|MERGE_RESOLUTION|>--- conflicted
+++ resolved
@@ -285,13 +285,6 @@
     # -------------------------------------------------------------------------
     def find_catalog_synonym_match(
         self, normalized_query: str
-<<<<<<< HEAD
-    ) -> list[tuple[str, str, bool]]:        
-        candidates: dict[str, tuple[str, bool]] = {}
-        alias_values = self.catalog_alias_index.get(normalized_query)
-        if alias_values:
-            for alias in sorted(alias_values, key=lambda value: value.casefold()):
-=======
     ) -> tuple[dict[str, Any], bool, str] | None:
         if not normalized_query:
             return None
@@ -335,7 +328,6 @@
         for entry in self.catalog_synonym_records:
             fallback_aliases: list[str] = entry.get("fallback_aliases", [])
             for alias in fallback_aliases:
->>>>>>> e3c9c075
                 normalized_alias = self.normalize_name(alias)
                 if not normalized_alias:
                     continue
