from __future__ import annotations

import os
from typing import Any

import pandas as pd
import sqlalchemy
from sqlalchemy import (
    Column,
    DateTime,
    Float,
    Integer,
    String,
    Text,
    UniqueConstraint,
    create_engine,
)
from sqlalchemy.dialects.sqlite import insert
from sqlalchemy.orm import declarative_base, sessionmaker

from DILIGENT.app.constants import DATA_PATH
from DILIGENT.app.utils.singleton import singleton

Base = declarative_base()


###############################################################################
class ClinicalSession(Base):
    __tablename__ = "CLINICAL_SESSIONS"
    id = Column(Integer, primary_key=True, autoincrement=True)
    patient_name = Column(String)
    session_timestamp = Column(DateTime)
    alt_value = Column(String)
    alt_upper_limit = Column(String)
    alp_value = Column(String)
    alp_upper_limit = Column(String)
    hepatic_pattern = Column(String)
    anamnesis = Column(Text)
    drugs = Column(Text)
    parsing_model = Column(String)
    clinical_model = Column(String)
    total_duration = Column(Float)
    final_report = Column(Text)


###############################################################################
class LiverToxData(Base):
    __tablename__ = "LIVERTOX_DATA"
    drug_name = Column(String, primary_key=True)
    ingredient = Column(String, primary_key=True)
    brand_name = Column(String, primary_key=True)
    nbk_id = Column(String)
    excerpt = Column(Text)
    synonyms = Column(Text)
    likelihood_score = Column(String)
    last_update = Column(String)
    reference_count = Column(String)
    year_approved = Column(String)
    agent_classification = Column(String)
    primary_classification = Column(String)
    secondary_classification = Column(String)
    include_in_livertox = Column(String)
    source_url = Column(String)
    source_last_modified = Column(String)
    __table_args__ = (UniqueConstraint("drug_name", "ingredient", "brand_name"),)


<<<<<<< HEAD
###############################################################################
class FdaAdverseEvent(Base):
    __tablename__ = "FDA_ADVERSE_EVENTS"
    report_id = Column(String, primary_key=True)
    case_version = Column(String, primary_key=True)
    receipt_date = Column(String)
    occur_country = Column(String)
    patient_age = Column(String)
    patient_age_unit = Column(String)
    patient_sex = Column(String)
    reaction_terms = Column(Text)
    all_reactions = Column(Text)
    suspect_products = Column(Text)
    suspect_product_count = Column(Integer)
    serious = Column(Integer)
    seriousness_death = Column(Integer)
    seriousness_lifethreatening = Column(Integer)
    seriousness_hospitalization = Column(Integer)
    seriousness_disabling = Column(Integer)
    seriousness_congenital_anom = Column(Integer)
    seriousness_other = Column(Integer)
    __table_args__ = (UniqueConstraint("report_id", "case_version"),)


###############################################################################
class DrugsCatalog(Base):
    __tablename__ = "DRUGS_CATALOG"
    rxcui = Column(String, primary_key=True)
    term_type = Column(String, primary_key=True)
    raw_name = Column(Text)
    name = Column(String)
    brand_names = Column(Text)
    __table_args__ = (UniqueConstraint("rxcui", "term_type"),)


=======
>>>>>>> b62f46a3
# [DATABASE]
###############################################################################
@singleton
class DILIGENTDatabase:
    def __init__(self) -> None:
        self.db_path = os.path.join(DATA_PATH, "database.db")
        self.engine = create_engine(
            f"sqlite:///{self.db_path}", echo=False, future=True
        )
        self.Session = sessionmaker(bind=self.engine, future=True)
        self.insert_batch_size = 1000

    # -------------------------------------------------------------------------
    def initialize_database(self) -> None:
        Base.metadata.create_all(self.engine)

    # -------------------------------------------------------------------------
    def get_table_class(self, table_name: str) -> Any:
        for cls in Base.__subclasses__():
            if hasattr(cls, "__tablename__") and cls.__tablename__ == table_name:
                return cls
        raise ValueError(f"No table class found for name {table_name}")

    # -------------------------------------------------------------------------
    def upsert_dataframe(self, df: pd.DataFrame, table_cls) -> None:
        table = table_cls.__table__
        session = self.Session()
        try:
            unique_cols = []
            for uc in table.constraints:
                if isinstance(uc, UniqueConstraint):
                    unique_cols = uc.columns.keys()
                    break
            if not unique_cols:
                raise ValueError(f"No unique constraint found for {table_cls.__name__}")

            # Batch insertions for speed
            records = df.to_dict(orient="records")
            for i in range(0, len(records), self.insert_batch_size):
                batch = records[i : i + self.insert_batch_size]
                stmt = insert(table).values(batch)
                # Columns to update on conflict
                update_cols = {
                    c: getattr(stmt.excluded, c)  # type: ignore
                    for c in batch[0]
                    if c not in unique_cols
                }
                stmt = stmt.on_conflict_do_update(
                    index_elements=unique_cols, set_=update_cols
                )
                session.execute(stmt)
            session.commit()
        finally:
            session.close()

    # -----------------------------------------------------------------------------
    def load_from_database(self, table_name: str) -> pd.DataFrame:
        query = f'SELECT * FROM "{table_name}"'
        with database.engine.connect() as connection:
            return pd.read_sql_query(query, connection)

    # -------------------------------------------------------------------------
    def save_into_database(self, df: pd.DataFrame, table_name: str) -> None:
        with self.engine.begin() as conn:
            conn.execute(sqlalchemy.text(f'DELETE FROM "{table_name}"'))
            df.to_sql(table_name, conn, if_exists="append", index=False)

    # -------------------------------------------------------------------------
    def upsert_into_database(self, df: pd.DataFrame, table_name: str) -> None:
        table_cls = self.get_table_class(table_name)
        self.upsert_dataframe(df, table_cls)

    # -----------------------------------------------------------------------------
    def count_rows(self, table_name: str) -> int:
        with self.engine.connect() as conn:
            result = conn.execute(
                sqlalchemy.text(f'SELECT COUNT(*) FROM "{table_name}"')
            )
            value = result.scalar() or 0
        return int(value)


# -----------------------------------------------------------------------------
database = DILIGENTDatabase()<|MERGE_RESOLUTION|>--- conflicted
+++ resolved
@@ -65,44 +65,6 @@
     __table_args__ = (UniqueConstraint("drug_name", "ingredient", "brand_name"),)
 
 
-<<<<<<< HEAD
-###############################################################################
-class FdaAdverseEvent(Base):
-    __tablename__ = "FDA_ADVERSE_EVENTS"
-    report_id = Column(String, primary_key=True)
-    case_version = Column(String, primary_key=True)
-    receipt_date = Column(String)
-    occur_country = Column(String)
-    patient_age = Column(String)
-    patient_age_unit = Column(String)
-    patient_sex = Column(String)
-    reaction_terms = Column(Text)
-    all_reactions = Column(Text)
-    suspect_products = Column(Text)
-    suspect_product_count = Column(Integer)
-    serious = Column(Integer)
-    seriousness_death = Column(Integer)
-    seriousness_lifethreatening = Column(Integer)
-    seriousness_hospitalization = Column(Integer)
-    seriousness_disabling = Column(Integer)
-    seriousness_congenital_anom = Column(Integer)
-    seriousness_other = Column(Integer)
-    __table_args__ = (UniqueConstraint("report_id", "case_version"),)
-
-
-###############################################################################
-class DrugsCatalog(Base):
-    __tablename__ = "DRUGS_CATALOG"
-    rxcui = Column(String, primary_key=True)
-    term_type = Column(String, primary_key=True)
-    raw_name = Column(Text)
-    name = Column(String)
-    brand_names = Column(Text)
-    __table_args__ = (UniqueConstraint("rxcui", "term_type"),)
-
-
-=======
->>>>>>> b62f46a3
 # [DATABASE]
 ###############################################################################
 @singleton
